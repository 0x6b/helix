--- conflicted
+++ resolved
@@ -64,17 +64,13 @@
 
     let mut min_next_line = 0;
     for selection in selection {
-<<<<<<< HEAD
         let (start, end) = selection.line_range(text);
-        let lines = start..end + 1;
-        let (commented, skipped, min) = find_line_comment(&token, text, lines.clone());
-=======
-        let start = text.char_to_line(selection.from()).max(min_next_line);
-        let end = text.char_to_line(selection.to()) + 1;
+        let start = start.max(min_next_line).min(text.len_lines());
+        let end = (end + 1).min(text.len_lines());
+
         lines.extend(start..end);
         min_next_line = end + 1;
     }
->>>>>>> 88d6f652
 
     let (commented, to_change, min, margin) = find_line_comment(&token, text, lines);
 
