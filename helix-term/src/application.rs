use helix_core::{merge_toml_values, syntax};
use helix_dap::Payload;
use helix_lsp::{lsp, util::lsp_pos_to_pos, LspProgressMap};
use helix_view::{theme, Editor};

<<<<<<< HEAD
use crate::{
    args::Args, commands::fetch_stack_trace, compositor::Compositor, config::Config, job::Jobs, ui,
};
=======
use crate::{args::Args, compositor::Compositor, config::Config, job::Jobs, ui};

use log::{error, warn};
>>>>>>> df55eaae

use log::{error, warn};
use std::{
    io::{stdout, Write},
    sync::Arc,
    time::{Duration, Instant},
};

use anyhow::Error;

use crossterm::{
    event::{DisableMouseCapture, EnableMouseCapture, Event, EventStream},
    execute, terminal,
};
#[cfg(not(windows))]
use {
    signal_hook::{consts::signal, low_level},
    signal_hook_tokio::Signals,
};
#[cfg(windows)]
type Signals = futures_util::stream::Empty<()>;

pub struct Application {
    compositor: Compositor,
    editor: Editor,

    // TODO should be separate to take only part of the config
    config: Config,

    // Currently never read from.  Remove the `allow(dead_code)` when
    // that changes.
    #[allow(dead_code)]
    theme_loader: Arc<theme::Loader>,

    // Currently never read from.  Remove the `allow(dead_code)` when
    // that changes.
    #[allow(dead_code)]
    syn_loader: Arc<syntax::Loader>,

    signals: Signals,
    jobs: Jobs,
    lsp_progress: LspProgressMap,
}

impl Application {
    pub fn new(args: Args, mut config: Config) -> Result<Self, Error> {
        use helix_view::editor::Action;
        let mut compositor = Compositor::new()?;
        let size = compositor.size();

        let conf_dir = helix_core::config_dir();

        let theme_loader =
            std::sync::Arc::new(theme::Loader::new(&conf_dir, &helix_core::runtime_dir()));

        // load default and user config, and merge both
        let def_lang_conf: toml::Value = toml::from_slice(include_bytes!("../../languages.toml"))
            .expect("Could not parse built-in languages.toml, something must be very wrong");
        let user_lang_conf: Option<toml::Value> = std::fs::read(conf_dir.join("languages.toml"))
            .ok()
            .map(|raw| toml::from_slice(&raw).expect("Could not parse user languages.toml"));
        let lang_conf = match user_lang_conf {
            Some(value) => merge_toml_values(def_lang_conf, value),
            None => def_lang_conf,
        };

        let theme = if let Some(theme) = &config.theme {
            match theme_loader.load(theme) {
                Ok(theme) => theme,
                Err(e) => {
                    log::warn!("failed to load theme `{}` - {}", theme, e);
                    theme_loader.default()
                }
            }
        } else {
            theme_loader.default()
        };

        let syn_loader_conf: helix_core::syntax::Configuration = lang_conf
            .try_into()
            .expect("Could not parse merged (built-in + user) languages.toml");
        let syn_loader = std::sync::Arc::new(syntax::Loader::new(syn_loader_conf));

        let mut editor = Editor::new(
            size,
            theme_loader.clone(),
            syn_loader.clone(),
            config.editor.clone(),
        );

        let editor_view = Box::new(ui::EditorView::new(std::mem::take(&mut config.keys)));
        compositor.push(editor_view);

        if !args.files.is_empty() {
            let first = &args.files[0]; // we know it's not empty
            if first.is_dir() {
                editor.new_file(Action::VerticalSplit);
                compositor.push(Box::new(ui::file_picker(first.clone())));
            } else {
                let nr_of_files = args.files.len();
                editor.open(first.to_path_buf(), Action::VerticalSplit)?;
                for file in args.files {
                    if file.is_dir() {
                        return Err(anyhow::anyhow!(
                            "expected a path to file, found a directory. (to open a directory pass it as first argument)"
                        ));
                    } else {
                        editor.open(file.to_path_buf(), Action::Load)?;
                    }
                }
                editor.set_status(format!("Loaded {} files.", nr_of_files));
            }
        } else {
            editor.new_file(Action::VerticalSplit);
        }

        editor.set_theme(theme);

        #[cfg(windows)]
        let signals = futures_util::stream::empty();
        #[cfg(not(windows))]
        let signals = Signals::new(&[signal::SIGTSTP, signal::SIGCONT])?;

        let app = Self {
            compositor,
            editor,

            config,

            theme_loader,
            syn_loader,

            signals,
            jobs: Jobs::new(),
            lsp_progress: LspProgressMap::new(),
        };

        Ok(app)
    }

    fn render(&mut self) {
        let editor = &mut self.editor;
        let compositor = &mut self.compositor;
        let jobs = &mut self.jobs;

        let mut cx = crate::compositor::Context {
            editor,
            jobs,
            scroll: None,
        };

        compositor.render(&mut cx);
    }

    pub async fn event_loop(&mut self) {
        let mut reader = EventStream::new();
        let mut last_render = Instant::now();
        let deadline = Duration::from_secs(1) / 60;

        self.render();

        loop {
            if self.editor.should_close() {
                self.jobs.finish();
                break;
            }

            use futures_util::StreamExt;

            tokio::select! {
                biased;

                event = reader.next() => {
                    self.handle_terminal_events(event)
                }
                Some(signal) = self.signals.next() => {
                    self.handle_signals(signal).await;
                }
                Some((id, call)) = self.editor.language_servers.incoming.next() => {
                    self.handle_language_server_message(call, id).await;
                    // limit render calls for fast language server messages
                    let last = self.editor.language_servers.incoming.is_empty();
                    if last || last_render.elapsed() > deadline {
                        self.render();
                        last_render = Instant::now();
                    }
                }
                Some(payload) = self.editor.debugger_events.next() => {
                    self.handle_debugger_message(payload).await;
                }
                Some(callback) = self.jobs.futures.next() => {
                    self.jobs.handle_callback(&mut self.editor, &mut self.compositor, callback);
                    self.render();
                }
                Some(callback) = self.jobs.wait_futures.next() => {
                    self.jobs.handle_callback(&mut self.editor, &mut self.compositor, callback);
                    self.render();
                }
            }
        }
    }

    #[cfg(windows)]
    // no signal handling available on windows
    pub async fn handle_signals(&mut self, _signal: ()) {}

    #[cfg(not(windows))]
    pub async fn handle_signals(&mut self, signal: i32) {
        use helix_view::graphics::Rect;
        match signal {
            signal::SIGTSTP => {
                self.compositor.save_cursor();
                self.restore_term().unwrap();
                low_level::emulate_default_handler(signal::SIGTSTP).unwrap();
            }
            signal::SIGCONT => {
                self.claim_term().await.unwrap();
                // redraw the terminal
                let Rect { width, height, .. } = self.compositor.size();
                self.compositor.resize(width, height);
                self.compositor.load_cursor();
                self.render();
            }
            _ => unreachable!(),
        }
    }

    pub fn handle_terminal_events(&mut self, event: Option<Result<Event, crossterm::ErrorKind>>) {
        let mut cx = crate::compositor::Context {
            editor: &mut self.editor,
            jobs: &mut self.jobs,
            scroll: None,
        };
        // Handle key events
        let should_redraw = match event {
            Some(Ok(Event::Resize(width, height))) => {
                self.compositor.resize(width, height);

                self.compositor
                    .handle_event(Event::Resize(width, height), &mut cx)
            }
            Some(Ok(event)) => self.compositor.handle_event(event, &mut cx),
            Some(Err(x)) => panic!("{}", x),
            None => panic!(),
        };

        if should_redraw && !self.editor.should_close() {
            self.render();
        }
    }

    pub async fn handle_debugger_message(&mut self, payload: helix_dap::Payload) {
        use crate::commands::dap::{resume_application, select_thread_id};
        use helix_dap::{events, Event};
        let debugger = match self.editor.debugger.as_mut() {
            Some(debugger) => debugger,
            None => return,
        };

        match payload {
            Payload::Event(ev) => match ev {
                Event::Stopped(events::Stopped {
                    thread_id,
                    description,
                    text,
                    reason,
                    all_threads_stopped,
                    ..
                }) => {
                    let all_threads_stopped = all_threads_stopped.unwrap_or_default();

                    if all_threads_stopped {
                        if let Ok(threads) = debugger.threads().await {
                            for thread in threads {
                                fetch_stack_trace(debugger, thread.id).await;
                            }
                            select_thread_id(&mut self.editor, thread_id.unwrap_or(0), false).await;
                        }
                    } else if let Some(thread_id) = thread_id {
                        debugger.thread_states.insert(thread_id, reason.clone()); // TODO: dap uses "type" || "reason" here

                        // whichever thread stops is made "current" (if no previously selected thread).
                        select_thread_id(&mut self.editor, thread_id, false).await;
                    }

                    let scope = match thread_id {
                        Some(id) => format!("Thread {}", id),
                        None => "Target".to_owned(),
                    };

                    let mut status = format!("{} stopped because of {}", scope, reason);
                    if let Some(desc) = description {
                        status.push_str(&format!(" {}", desc));
                    }
                    if let Some(text) = text {
                        status.push_str(&format!(" {}", text));
                    }
                    if all_threads_stopped {
                        status.push_str(" (all threads stopped)");
                    }

                    self.editor.set_status(status);
                }
                Event::Continued(events::Continued { thread_id, .. }) => {
                    debugger
                        .thread_states
                        .insert(thread_id, "running".to_owned());
                    if debugger.thread_id == Some(thread_id) {
                        resume_application(debugger)
                    }
                }
                Event::Thread(_) => {
                    // TODO: update thread_states, make threads request
                }
                Event::Breakpoint(events::Breakpoint { reason, breakpoint }) => match &reason[..] {
                    "new" => {
                        debugger.breakpoints.push(breakpoint);
                    }
                    "changed" => {
                        match debugger
                            .breakpoints
                            .iter()
                            .position(|b| b.id == breakpoint.id)
                        {
                            Some(i) => {
                                let item = debugger.breakpoints.get_mut(i).unwrap();
                                item.verified = breakpoint.verified;
                                item.message = breakpoint.message.or_else(|| item.message.clone());
                                item.source = breakpoint.source.or_else(|| item.source.clone());
                                item.line = breakpoint.line.or(item.line);
                                item.column = breakpoint.column.or(item.column);
                                item.end_line = breakpoint.end_line.or(item.end_line);
                                item.end_column = breakpoint.end_column.or(item.end_column);
                                item.instruction_reference = breakpoint
                                    .instruction_reference
                                    .or_else(|| item.instruction_reference.clone());
                                item.offset = breakpoint.offset.or(item.offset);
                            }
                            None => {
                                warn!("Changed breakpoint with id {:?} not found", breakpoint.id);
                            }
                        }
                    }
                    "removed" => {
                        match debugger
                            .breakpoints
                            .iter()
                            .position(|b| b.id == breakpoint.id)
                        {
                            Some(i) => {
                                debugger.breakpoints.remove(i);
                            }
                            None => {
                                warn!("Removed breakpoint with id {:?} not found", breakpoint.id);
                            }
                        }
                    }
                    reason => {
                        warn!("Unknown breakpoint event: {}", reason);
                    }
                },
                Event::Output(events::Output {
                    category, output, ..
                }) => {
                    let prefix = match category {
                        Some(category) => {
                            if &category == "telemetry" {
                                return;
                            }
                            format!("Debug ({}):", category)
                        }
                        None => "Debug:".to_owned(),
                    };

                    log::info!("{}", output);
                    self.editor.set_status(format!("{} {}", prefix, output));
                }
                Event::Initialized => {
                    // send existing breakpoints
                    for (path, breakpoints) in &self.editor.breakpoints {
                        // TODO: call futures in parallel, await all
                        debugger.breakpoints = debugger
                            .set_breakpoints(path.clone(), breakpoints.clone())
                            .await
                            .unwrap()
                            .unwrap();
                    }
                    // TODO: fetch breakpoints (in case we're attaching)

                    if debugger.configuration_done().await.is_ok() {
                        self.editor
                            .set_status("Debugged application started".to_owned());
                    }; // TODO: do we need to handle error?
                }
                ev => {
                    log::warn!("Unhandled event {:?}", ev);
                    return; // return early to skip render
                }
            },
            Payload::Response(_) => unreachable!(),
            Payload::Request(_) => todo!(),
        }
        self.render();
    }

    pub async fn handle_language_server_message(
        &mut self,
        call: helix_lsp::Call,
        server_id: usize,
    ) {
        use helix_lsp::{Call, MethodCall, Notification};
        let editor_view = self
            .compositor
            .find(std::any::type_name::<ui::EditorView>())
            .expect("expected at least one EditorView");
        let editor_view = editor_view
            .as_any_mut()
            .downcast_mut::<ui::EditorView>()
            .unwrap();

        match call {
            Call::Notification(helix_lsp::jsonrpc::Notification { method, params, .. }) => {
                let notification = match Notification::parse(&method, params) {
                    Some(notification) => notification,
                    None => return,
                };

                match notification {
                    Notification::Initialized => {
                        let language_server =
                            match self.editor.language_servers.get_by_id(server_id) {
                                Some(language_server) => language_server,
                                None => {
                                    warn!("can't find language server with id `{}`", server_id);
                                    return;
                                }
                            };

                        let docs = self.editor.documents().filter(|doc| {
                            doc.language_server().map(|server| server.id()) == Some(server_id)
                        });

                        // trigger textDocument/didOpen for docs that are already open
                        for doc in docs {
                            // TODO: extract and share with editor.open
                            let language_id = doc
                                .language()
                                .and_then(|s| s.split('.').last()) // source.rust
                                .map(ToOwned::to_owned)
                                .unwrap_or_default();

                            tokio::spawn(language_server.text_document_did_open(
                                doc.url().unwrap(),
                                doc.version(),
                                doc.text(),
                                language_id,
                            ));
                        }
                    }
                    Notification::PublishDiagnostics(params) => {
                        let path = params.uri.to_file_path().unwrap();
                        let doc = self.editor.document_by_path_mut(&path);

                        if let Some(doc) = doc {
                            let text = doc.text();

                            let diagnostics = params
                                .diagnostics
                                .into_iter()
                                .filter_map(|diagnostic| {
                                    use helix_core::{
                                        diagnostic::{Range, Severity::*},
                                        Diagnostic,
                                    };
                                    use lsp::DiagnosticSeverity;

                                    let language_server = doc.language_server().unwrap();

                                    // TODO: convert inside server
                                    let start = if let Some(start) = lsp_pos_to_pos(
                                        text,
                                        diagnostic.range.start,
                                        language_server.offset_encoding(),
                                    ) {
                                        start
                                    } else {
                                        log::warn!("lsp position out of bounds - {:?}", diagnostic);
                                        return None;
                                    };

                                    let end = if let Some(end) = lsp_pos_to_pos(
                                        text,
                                        diagnostic.range.end,
                                        language_server.offset_encoding(),
                                    ) {
                                        end
                                    } else {
                                        log::warn!("lsp position out of bounds - {:?}", diagnostic);
                                        return None;
                                    };

                                    Some(Diagnostic {
                                        range: Range { start, end },
                                        line: diagnostic.range.start.line as usize,
                                        message: diagnostic.message,
                                        severity: diagnostic.severity.map(
                                            |severity| match severity {
                                                DiagnosticSeverity::Error => Error,
                                                DiagnosticSeverity::Warning => Warning,
                                                DiagnosticSeverity::Information => Info,
                                                DiagnosticSeverity::Hint => Hint,
                                            },
                                        ),
                                        // code
                                        // source
                                    })
                                })
                                .collect();

                            doc.set_diagnostics(diagnostics);
                        }
                    }
                    Notification::ShowMessage(params) => {
                        log::warn!("unhandled window/showMessage: {:?}", params);
                    }
                    Notification::LogMessage(params) => {
                        log::info!("window/logMessage: {:?}", params);
                    }
                    Notification::ProgressMessage(params) => {
                        let lsp::ProgressParams { token, value } = params;

                        let lsp::ProgressParamsValue::WorkDone(work) = value;
                        let parts = match &work {
                            lsp::WorkDoneProgress::Begin(lsp::WorkDoneProgressBegin {
                                title,
                                message,
                                percentage,
                                ..
                            }) => (Some(title), message, percentage),
                            lsp::WorkDoneProgress::Report(lsp::WorkDoneProgressReport {
                                message,
                                percentage,
                                ..
                            }) => (None, message, percentage),
                            lsp::WorkDoneProgress::End(lsp::WorkDoneProgressEnd { message }) => {
                                if message.is_some() {
                                    (None, message, &None)
                                } else {
                                    self.lsp_progress.end_progress(server_id, &token);
                                    if !self.lsp_progress.is_progressing(server_id) {
                                        editor_view.spinners_mut().get_or_create(server_id).stop();
                                    }
                                    self.editor.clear_status();

                                    // we want to render to clear any leftover spinners or messages
                                    return;
                                }
                            }
                        };

                        let token_d: &dyn std::fmt::Display = match &token {
                            lsp::NumberOrString::Number(n) => n,
                            lsp::NumberOrString::String(s) => s,
                        };

                        let status = match parts {
                            (Some(title), Some(message), Some(percentage)) => {
                                format!("[{}] {}% {} - {}", token_d, percentage, title, message)
                            }
                            (Some(title), None, Some(percentage)) => {
                                format!("[{}] {}% {}", token_d, percentage, title)
                            }
                            (Some(title), Some(message), None) => {
                                format!("[{}] {} - {}", token_d, title, message)
                            }
                            (None, Some(message), Some(percentage)) => {
                                format!("[{}] {}% {}", token_d, percentage, message)
                            }
                            (Some(title), None, None) => {
                                format!("[{}] {}", token_d, title)
                            }
                            (None, Some(message), None) => {
                                format!("[{}] {}", token_d, message)
                            }
                            (None, None, Some(percentage)) => {
                                format!("[{}] {}%", token_d, percentage)
                            }
                            (None, None, None) => format!("[{}]", token_d),
                        };

                        if let lsp::WorkDoneProgress::End(_) = work {
                            self.lsp_progress.end_progress(server_id, &token);
                            if !self.lsp_progress.is_progressing(server_id) {
                                editor_view.spinners_mut().get_or_create(server_id).stop();
                            }
                        } else {
                            self.lsp_progress.update(server_id, token, work);
                        }

                        if self.config.lsp.display_messages {
                            self.editor.set_status(status);
                        }
                    }
                }
            }
            Call::MethodCall(helix_lsp::jsonrpc::MethodCall {
                method, params, id, ..
            }) => {
                let language_server = match self.editor.language_servers.get_by_id(server_id) {
                    Some(language_server) => language_server,
                    None => {
                        warn!("can't find language server with id `{}`", server_id);
                        return;
                    }
                };

                let call = match MethodCall::parse(&method, params) {
                    Some(call) => call,
                    None => {
                        error!("Method not found {}", method);
                        // language_server.reply(
                        //     call.id,
                        //     // TODO: make a Into trait that can cast to Err(jsonrpc::Error)
                        //     Err(helix_lsp::jsonrpc::Error {
                        //         code: helix_lsp::jsonrpc::ErrorCode::MethodNotFound,
                        //         message: "Method not found".to_string(),
                        //         data: None,
                        //     }),
                        // );
                        return;
                    }
                };

                match call {
                    MethodCall::WorkDoneProgressCreate(params) => {
                        self.lsp_progress.create(server_id, params.token);

                        let spinner = editor_view.spinners_mut().get_or_create(server_id);
                        if spinner.is_stopped() {
                            spinner.start();
                        }
                        tokio::spawn(language_server.reply(id, Ok(serde_json::Value::Null)));
                    }
                }
            }
            e => unreachable!("{:?}", e),
        }
    }

    async fn claim_term(&mut self) -> Result<(), Error> {
        terminal::enable_raw_mode()?;
        let mut stdout = stdout();
        execute!(stdout, terminal::EnterAlternateScreen)?;
        if self.config.editor.mouse {
            execute!(stdout, EnableMouseCapture)?;
        }
        Ok(())
    }

    fn restore_term(&mut self) -> Result<(), Error> {
        let mut stdout = stdout();
        // reset cursor shape
        write!(stdout, "\x1B[2 q")?;
        execute!(stdout, DisableMouseCapture)?;
        execute!(stdout, terminal::LeaveAlternateScreen)?;
        terminal::disable_raw_mode()?;
        Ok(())
    }

    pub async fn run(&mut self) -> Result<(), Error> {
        self.claim_term().await?;

        // Exit the alternate screen and disable raw mode before panicking
        let hook = std::panic::take_hook();
        std::panic::set_hook(Box::new(move |info| {
            // We can't handle errors properly inside this closure.  And it's
            // probably not a good idea to `unwrap()` inside a panic handler.
            // So we just ignore the `Result`s.
            let _ = execute!(std::io::stdout(), DisableMouseCapture);
            let _ = execute!(std::io::stdout(), terminal::LeaveAlternateScreen);
            let _ = terminal::disable_raw_mode();
            hook(info);
        }));

        self.event_loop().await;

        if self.editor.close_language_servers(None).await.is_err() {
            log::error!("Timed out waiting for language servers to shutdown");
        };

        self.restore_term()?;

        Ok(())
    }
}<|MERGE_RESOLUTION|>--- conflicted
+++ resolved
@@ -3,15 +3,9 @@
 use helix_lsp::{lsp, util::lsp_pos_to_pos, LspProgressMap};
 use helix_view::{theme, Editor};
 
-<<<<<<< HEAD
 use crate::{
     args::Args, commands::fetch_stack_trace, compositor::Compositor, config::Config, job::Jobs, ui,
 };
-=======
-use crate::{args::Args, compositor::Compositor, config::Config, job::Jobs, ui};
-
-use log::{error, warn};
->>>>>>> df55eaae
 
 use log::{error, warn};
 use std::{
